#!/usr/bin/env python3
"""
Livia - Slack Chatbot Agent Definition
--------------------------------------
Defines Livia, an intelligent chatbot agent for Slack using OpenAI Agents SDK and API Responses.
Responds only in threads that mention the bot in the first message.
Includes tools: file_search, web_search, image vision, and MCP tools.
"""

import os
import logging
from pathlib import Path
from typing import List, Optional
from dotenv import load_dotenv

# OpenAI Agents SDK components
from agents import Agent, Runner, gen_trace_id, trace, WebSearchTool, ItemHelpers, FileSearchTool, ImageGenerationTool

# Load environment variables from .env file
env_path = Path('.') / '.env'
if env_path.exists():
    load_dotenv(dotenv_path=env_path)

# Configure logging
logging.basicConfig(level=logging.INFO, format='%(asctime)s - %(name)s - %(levelname)s - %(message)s')
logger = logging.getLogger(__name__)


# Import MCP configurations from organized module
from tools.mcp.zapier_mcps import ZAPIER_MCPS

# ===== ZAPIER MCP CONFIGURATION =====
# Configuration moved to tools/mcp/zapier_mcps.py for better organization



# MCP Slack local removido - usando API Slack direta para maior controle
# A comunicação com Slack é feita diretamente via slack_bolt no server.py


async def create_agent() -> Agent:
    """Creates and returns Livia, an OpenAI Agent configured to use the Slack MCP server and tools."""

    logger.info("Creating Livia - the Slack Chatbot Agent...")

    web_search_tool = WebSearchTool(search_context_size="medium")

    # File Search Tool configuration
    file_search_tool = FileSearchTool(
        vector_store_ids=["vs_683e3a1ac4808191ae5e6fe24392e609"],
        max_num_results=5,
        include_search_results=True
    )

    # Image Generation Tool configuration
    # TODO: SLACK_INTEGRATION_POINT - Ferramenta de geração de imagem para o Slack
    # Configuração correta do ImageGenerationTool
    image_generation_tool = ImageGenerationTool(
        tool_config={
            "size": "auto",
            "quality": "auto"
        }
    )

    # MCP servers list (sem Slack MCP local - usando API direta)
    mcp_servers = []
    server_descriptions = []

    logger.info("Using direct Slack API instead of MCP server for better control")

    # Generate dynamic Zapier tools description from configuration
    zapier_descriptions = []
    for mcp_key, mcp_config in ZAPIER_MCPS.items():
        zapier_descriptions.append(f"  - ✅ {mcp_config['description']}")

    zapier_tools_description = (
        "⚡ **Zapier Integration Tools** (Remote MCP):\n"
        + "\n".join(zapier_descriptions) + "\n"
        "**Como usar (keywords simplificadas):**\n"
        "  - Para mcpAsana: use 'asana', 'projeto', 'task', 'tarefa'\n"
        "  - Para mcpEverhour: use 'everhour', 'tempo', 'time', 'horas'\n"
        "  - Para mcpGmail: use 'gmail', 'email'\n"
        "  - Para mcpGoogleDocs: use 'docs', 'google docs', 'documento'\n"
        "  - Para mcpGoogleSheets: use 'sheets', 'google sheets', 'planilha'\n"
        "  - Para Google Drive: use 'drive', 'arquivo', 'pasta'\n"
        "  - Para mcpGoogleCalendar: use 'calendar'\n"
        "  - Para mcpSlack: use 'slack'\n"
        "**Dicas:**\n"
        "  - IMPORTANTE: TargetGroupIndex_BR2024 é um ARQUIVO, não pasta\n"
        "  - Se não encontrar, tente busca parcial ou termos relacionados\n"
        "  - Roteamento automático baseado em palavras-chave\n"
    )

    # Slack communication handled directly via API (no MCP tools needed)

    agent = Agent(
        name="Livia",
        instructions=(
            """You are Livia, an intelligent chatbot assistant for Slack and works at a Brazilian advertising agency called ℓiⱴε. You are a agent in a slack chat room. You might receive messages from multiple people.
Format bold text *like this*, italic text _like this_ and strikethrough text ~like this~.
Slack user IDs match the regex `<@U.*?>`.
Your Slack user ID is <@{U057233T98A}>.
Each message has the author's Slack user ID prepended, like the regex `^<@U.*?>: ` followed by the message text."
            "IMPORTANT: You should ONLY respond in threads where the bot was mentioned in the FIRST message of the thread. "
            "You have access to multiple powerful tools:\n\n"
            "🔍 **Web Search Tool**: Search the internet for current information, news, facts, and answers\n"
<<<<<<< HEAD
            "👁️ **Image Vision**: Analyze and describe images uploaded to Slack or provided via URLs\n"
            "📱 **Slack Tools** (via MCP Server):\n"
            "  - List channels and users\n"
            "  - Post messages and reply to threads\n"
            "  - Add reactions to messages\n"
            "  - Get channel history and user information\n\n"
            "**Guidelines:**\n"
            "- Use web search when you need current information, recent news, or facts you don't know\n"
            "- When users upload images or send image URLs, analyze them and provide detailed descriptions\n"
            "- For images, describe what you see including objects, people, text, colors, and context\n"
=======
            "📄 **File Search Tool**: Search through uploaded documents and files in your knowledge base for relevant information\n"
            "👁️ **Image Vision**: Analyze and describe images uploaded to Slack or provided via URLs\n"
            "🎨 **Image Generation Tool**: Generate high-quality images from text descriptions using gpt-image-1 model\n"
            f"{zapier_tools_description}"
            "**CRITICAL MCP USAGE INSTRUCTIONS:**\n"
            "1. **Sequential Search Strategy**: When MCPs require multiple fields (workspace → project → task), perform searches step-by-step:\n"
            "   - First: Search for workspace/organization\n"
            "   - Second: Use workspace result to search for project\n"
            "   - Third: Use project result to search for specific task\n"
            "   - Example: Find workspace 'INOVAÇÃO' → Find project 'Inovação' → Find task 'Terminar Livia 2.0'\n"
            "2. **ALWAYS CITE IDs/NUMBERS**: Include ALL IDs, codes, and numbers from MCP responses in your answers:\n"
            "   - Example: 'Found project Inovação (ev:273391483277215) with task Terminar Livia 2.0 (ev:273391484704922)'\n"
            "   - This enables future operations using these exact IDs\n"
            "3. **Use Exact IDs When Available**: If conversation history contains IDs, use them directly instead of searching by name\n"
            "4. **Multiple Tool Calls**: Don't hesitate to make multiple MCP calls to complete a task properly\n\n"
            "**Guidelines:**\n"
            "- Use web search when you need current information, recent news, or facts you don't know\n"
            "- Use file search when users ask about documents, files, or information from your knowledge base\n"
            "- When users upload images or send image URLs, analyze them and provide detailed descriptions\n"
            "- For images, describe what you see including objects, people, text, colors, and context\n"
            "- For Google Drive searches: try multiple search strategies if first attempt fails\n"
            "- When searching for folders/files, try partial names, different cases, and related terms\n"
            "- If a search returns no results, suggest alternative search terms or approaches\n"
            "- IMPORTANT: If user searches for 'TargetGroup', it's likely the file 'TargetGroupIndex_BR2024'\n"
            "- Consider that file names may have suffixes like _BR2024, _2024, etc.\n"
            "- Always offer to try broader or more specific search terms when initial search fails\n"
            "- When user says 'pasta' but means 'arquivo', correct and search for files instead\n"
            "- For document-related queries, try file search first before other tools\n"
            "- 🔄 **Smart Routing**: Requests are automatically routed to appropriate Zapier MCPs\n"
            "- 🎯 **Keyword Detection**: System detects intent and uses the right integration\n"
            "- 🚨 SECURITY: NEVER use slack_post_message - responses are handled automatically\n"
            "- 🚨 SECURITY: NEVER send messages to channels other than where you were mentioned\n"
>>>>>>> 82126752
            "- Be helpful, concise, and professional in your responses\n"
            "- Ask for clarification if needed\n"
            "- Always cite sources when providing information from web searches\n"
            "- You can help with general questions, provide information, and assist with Slack-related tasks"""
        ),
<<<<<<< HEAD
        # Specify the model to use - gpt-4.1-mini for cost efficiency with vision support
        model="gpt-4.1-mini",
        # List of tools the agent can use
        tools=[web_search_tool],
        # List of MCP servers the agent can use
        mcp_servers=[slack_server],
=======
        model="gpt-4.1-mini",
        tools=[web_search_tool, file_search_tool],  # image_generation_tool temporariamente removida - erro tools[2].type
        mcp_servers=mcp_servers,
>>>>>>> 82126752
    )
    servers_info = " and ".join(server_descriptions)
    logger.info(f"Agent '{agent.name}' created with WebSearchTool and access to {servers_info}.")
    return agent


async def process_message_with_zapier_mcp_streaming(mcp_key: str, message: str, image_urls: Optional[List[str]] = None, stream_callback=None) -> str:
    """
    Generic function to process message using OpenAI Responses API with any Zapier Remote MCP with streaming support.

    Args:
        mcp_key: Key from ZAPIER_MCPS configuration (e.g., 'asana', 'google_drive')
        message: User message to process
        image_urls: Optional list of image URLs for vision processing
        stream_callback: Optional callback function for streaming updates

    Returns:
        Response text from the MCP
    """
    from openai import OpenAI

    if mcp_key not in ZAPIER_MCPS:
        raise ValueError(f"Unknown MCP key: {mcp_key}. Available: {list(ZAPIER_MCPS.keys())}")

    mcp_config = ZAPIER_MCPS[mcp_key]
    client = OpenAI()

    # Prepare input data with optional images
    if image_urls:
        input_content = [{"type": "input_text", "text": message}]
        for image_url in image_urls:
            input_content.append({
                "type": "input_image",
                "image_url": image_url,
                "detail": "low"
            })
        input_data = input_content
    else:
        input_data = message

    logger.info(f"Processing message with {mcp_config['name']} (STREAMING)")
    logger.info(f"MCP URL: {mcp_config['url']}")
    logger.info(f"MCP Server Label: {mcp_config['server_label']}")
    logger.info(f"Input message: {message}")

    try:
        # Special handling for individual MCPs with detailed logging
        if mcp_config["server_label"] == "zapier-mcpeverhour":
            stream = client.responses.create(
                model="gpt-4.1-mini",
                input=input_data,
                instructions=(
                    "You are Livia, AI assistant from ℓiⱴε agency with Everhour MCP access.\n\n"
                    "🕐 **EVERHOUR TIME TRACKING OPERATIONS**:\n"
                    "- Use everhour_add_time tool with exact parameters\n"
                    "- Extract ev:xxxxxxxxxx IDs from message\n"
                    "- Time format: 1h, 2h, 30m (examples: '2h', '1.5h', '30m')\n"
                    "- Use today's date in YYYY-MM-DD format (today is 2025-06-05)\n"
                    "- Current active tasks in project Inovação (ev:273391483277215):\n"
                    "  * ev:273393148295192 (Terminar Livia 2.0)\n"
                    "  * ev:273391484704922 (Other task)\n\n"
                    "📋 **RESPONSE FORMAT**:\n"
                    "SUCCESS: '✅ Tempo adicionado com sucesso! ⏰ [time] na task [task_id]'\n"
                    "ERROR: '❌ Erro: [details]'\n\n"
                    "🎯 **GOAL**: Add time efficiently and provide clear feedback in Portuguese."
                ),
                tools=[
                    {
                        "type": "mcp",
                        "server_label": mcp_config["server_label"],
                        "server_url": mcp_config["url"],
                        "require_approval": "never",
                        "headers": {
                            "Authorization": f"Bearer {mcp_config['api_key'].strip()}"
                        }
                    }
                ],
                stream=True
            )
        elif mcp_config["server_label"] == "zapier-mcpgmail":
            # Special handling for Gmail with optimized search and content limiting
            stream = client.responses.create(
                model="gpt-4.1-mini",
                input=input_data,
                instructions=(
                    "You are Livia, AI assistant from ℓiⱴε agency. Use Gmail tools to search and read emails.\n\n"
                    "🔍 **STEP-BY-STEP APPROACH**:\n"
                    "1. **First**: Use gmail_search_emails tool with search string 'in:inbox'\n"
                    "2. **Then**: Use gmail_get_email tool to read the first email from results\n"
                    "3. **Finally**: Summarize the email content\n\n"
                    "📧 **SEARCH EXAMPLES**:\n"
                    "- For latest emails: 'in:inbox'\n"
                    "- For unread emails: 'is:unread'\n"
                    "- For recent emails: 'newer_than:1d'\n"
                    "- Combined: 'in:inbox newer_than:1d'\n\n"
                    "📋 **RESPONSE FORMAT** (Portuguese):\n"
                    "📧 **Último Email Recebido:**\n"
                    "👤 **De:** [sender name and email]\n"
                    "📝 **Assunto:** [subject line]\n"
                    "📅 **Data:** [date received]\n"
                    "📄 **Resumo:** [Brief 2-3 sentence summary of main content]\n\n"
                    "⚠️ **IMPORTANT**:\n"
                    "- Always use gmail_search_emails first to find emails\n"
                    "- Then use gmail_get_email to read the specific email\n"
                    "- Summarize content - don't return full email text\n"
                    "- If search fails, try simpler search terms\n\n"
                    "🎯 **GOAL**: Find and summarize the user's latest email efficiently."
                ),
                tools=[
                    {
                        "type": "mcp",
                        "server_label": mcp_config["server_label"],
                        "server_url": mcp_config["url"],
                        "require_approval": "never",
                        "headers": {
                            "Authorization": f"Bearer {mcp_config['api_key'].strip()}"
                        }
                    }
                ],
                stream=True
            )
        elif mcp_config["server_label"] == "zapier-mcpasana":
            # Special handling for Asana operations
            stream = client.responses.create(
                model="gpt-4.1-mini",
                input=input_data,
                instructions=(
                    f"You are Livia, AI assistant from ℓiⱴε agency with {mcp_config['name']} access.\n\n"
                    "📋 **ASANA PROJECT MANAGEMENT**:\n"
                    "- Sequential search: workspace→project→task\n"
                    "- Always include ALL IDs/numbers from responses\n"
                    "- Limit 4 results, Portuguese responses\n"
                    "- Example: 'Found project Inovação (ev:123) with task Name (ev:456)'\n"
                    "- For task creation: use exact project names and descriptions\n"
                    "- ALWAYS log detailed information about API calls and responses\n\n"
                    "🎯 **GOAL**: Manage projects and tasks efficiently with detailed feedback."
                ),
                tools=[
                    {
                        "type": "mcp",
                        "server_label": mcp_config["server_label"],
                        "server_url": mcp_config["url"],
                        "require_approval": "never",
                        "headers": {
                            "Authorization": f"Bearer {mcp_config['api_key']}"
                        }
                    }
                ],
                stream=True
            )

        elif mcp_config["server_label"] == "zapier-mcpgooglecalendar":
            # Special handling for Google Calendar with consistent date parameters
            stream = client.responses.create(
                model="gpt-4.1-mini",
                input=input_data,
                instructions=(
                    "You are Livia, AI assistant from ℓiⱴε agency. Use Google Calendar tools to search and manage events.\n\n"
                    "🗓️ **CRITICAL: Today is June 5, 2025**: Use 2025-06-05 as reference for 'today'\n"
                    "📅 **Search Strategy**:\n"
                    "- Try these tools in order: gcalendar_find_events, gcalendar_search_events, google_calendar_find_events\n"
                    "- Use start_date and end_date parameters in YYYY-MM-DD format\n"
                    "- Default range: today to next 7 days (2025-06-05 to 2025-06-12)\n"
                    "- Timezone: America/Sao_Paulo\n"
                    "- If no events found, try broader date range (2025-06-01 to 2025-06-30)\n\n"
                    "📋 **Response Format** (Portuguese):\n"
                    "📅 **Eventos no Google Calendar:**\n"
                    "1. **[Nome do Evento]**\n"
                    "   - 📅 Data: [data]\n"
                    "   - ⏰ Horário: [hora início] às [hora fim]\n"
                    "   - 🔗 Link: [link se disponível]\n\n"
                    "⚠️ **IMPORTANT**: Always search with explicit date ranges in JUNE 2025!"
                ),
                tools=[
                    {
                        "type": "mcp",
                        "server_label": mcp_config["server_label"],
                        "server_url": mcp_config["url"],
                        "require_approval": "never",
                        "headers": {
                            "Authorization": f"Bearer {mcp_config['api_key'].strip()}"
                        }
                    }
                ],
                stream=True
            )



        elif mcp_config["server_label"] == "zapier-mcpslack":
            # Special handling for Slack with message search and channel operations
            stream = client.responses.create(
                model="gpt-4.1-mini",
                input=input_data,
                instructions=(
                    "You are Livia, AI assistant from ℓiⱴε agency. Use slack_find_message with 'in:channel-name' format.\n"
                    "Sort by timestamp desc. Try 'inovacao' or 'inovação' variations.\n"
                    "Return: user, timestamp, message content, permalink, summary in Portuguese."
                ),
                tools=[
                    {
                        "type": "mcp",
                        "server_label": mcp_config["server_label"],
                        "server_url": mcp_config["url"],
                        "require_approval": "never",
                        "headers": {
                            "Authorization": f"Bearer {mcp_config['api_key'].strip()}"
                        }
                    }
                ],
                stream=True
            )

        else:
            # Regular MCP processing for other services (Google Drive, etc.)
            stream = client.responses.create(
                model="gpt-4.1-mini",
                input=input_data,
                instructions=(
                    f"You are Livia, AI assistant from ℓiⱴε agency with {mcp_config['name']} access. Sequential search: workspace→project→task.\n"
                    "Always include ALL IDs/numbers from responses. Limit 4 results. Portuguese responses.\n"
                    "Example: 'Found project Inovação (ev:123) with task Name (ev:456)'"
                ),
                tools=[
                    {
                        "type": "mcp",
                        "server_label": mcp_config["server_label"],
                        "server_url": mcp_config["url"],
                        "require_approval": "never",
                        "headers": {
                            "Authorization": f"Bearer {mcp_config['api_key']}"
                        }
                    }
                ],
                stream=True
            )

        # Process streaming response with detailed logging
        full_response = ""
        tool_calls_made = []
        errors_encountered = []

        for event in stream:
            if hasattr(event, 'type'):
                if event.type == "response.output_text.delta":
                    delta_text = getattr(event, 'delta', '')
                    if delta_text:
                        full_response += delta_text
                        # Call stream callback if provided
                        if stream_callback:
                            await stream_callback(delta_text, full_response)
                elif event.type == "response.completed":
                    logger.info("MCP streaming response completed")
                elif event.type == "error":
                    error_details = {
                        "type": getattr(event, 'type', 'unknown'),
                        "message": getattr(event, 'message', str(event)),
                        "code": getattr(event, 'code', None),
                        "details": getattr(event, 'details', None)
                    }
                    errors_encountered.append(error_details)
                    logger.error(f"🚨 MCP DETAILED ERROR: {error_details}")
                elif hasattr(event, 'type') and 'tool_call' in event.type:
                    tool_call_info = {
                        "type": event.type,
                        "tool_name": getattr(event, 'name', 'unknown'),
                        "arguments": getattr(event, 'arguments', {}),
                        "output": getattr(event, 'output', None),
                        "error": getattr(event, 'error', None)
                    }
                    tool_calls_made.append(tool_call_info)
                    logger.info(f"🔧 MCP TOOL CALL: {tool_call_info}")

        # Detailed completion logging
        logger.info(f"📊 MCP STREAMING SUMMARY:")
        logger.info(f"   - Response length: {len(full_response)} chars")
        logger.info(f"   - Tool calls made: {len(tool_calls_made)}")
        logger.info(f"   - Errors encountered: {len(errors_encountered)}")

        if tool_calls_made:
            logger.info(f"🔧 TOOL CALLS DETAILS:")
            for i, call in enumerate(tool_calls_made, 1):
                logger.info(f"   {i}. {call['tool_name']}: {call.get('error', 'SUCCESS')}")

        if errors_encountered:
            logger.error(f"🚨 ERROR DETAILS:")
            for i, error in enumerate(errors_encountered, 1):
                logger.error(f"   {i}. {error['message']} (Code: {error.get('code', 'N/A')})")

        logger.info(f"✅ MCP Final Response: {full_response}")
        return full_response or "No response generated."

    except Exception as e:
        error_message = str(e)
        logger.error(f"Error calling {mcp_config['name']} with streaming: {e}")

        # Special handling for Gmail context window exceeded
        if mcp_config["server_label"] == "zapier-mcpgmail" and "context_length_exceeded" in error_message:
            logger.warning("Gmail MCP context window exceeded, trying with simplified request")
            try:
                # Retry with more restrictive search and summarization (non-streaming fallback)
                simplified_response = client.responses.create(
                    model="gpt-4.1-mini",
                    input="Busque apenas o último email recebido na caixa de entrada e faça um resumo muito breve",
                    instructions=(
                        "You are Livia, AI assistant from ℓiⱴε agency. Search for the latest email in inbox using 'in:inbox' operator.\n"
                        "CRITICAL: Return only a 2-sentence summary in Portuguese.\n"
                        "Format: 'Último email de [sender] com assunto \"[subject]\". [Brief summary].'\n"
                        "NEVER return full email content - only essential information."
                    ),
                    tools=[
                        {
                            "type": "mcp",
                            "server_label": mcp_config["server_label"],
                            "server_url": mcp_config["url"],
                            "require_approval": "never",
                            "headers": {
                                "Authorization": f"Bearer {mcp_config['api_key']}"
                            }
                        }
                    ]
                )
                return simplified_response.output_text or "Não foi possível acessar os emails no momento."
            except Exception as retry_error:
                logger.error(f"Gmail MCP retry also failed: {retry_error}")
                return "❌ Não foi possível acessar os emails do Gmail no momento. O email pode ser muito grande para processar. Tente ser mais específico na busca."

        raise





def detect_zapier_mcp_needed(message: str) -> Optional[str]:
    """
    Detect which Zapier MCP is needed based on message keywords.
    Uses priority-based detection to handle overlapping keywords.

    Args:
        message: User message to analyze

    Returns:
        MCP key if detected, None otherwise
    """
    message_lower = message.lower()

    # Priority order: More specific services first to avoid conflicts
    priority_order = ["mcpEverhour", "mcpAsana", "mcpGmail", "mcpGoogleDocs", "mcpGoogleSheets", "mcpGoogleCalendar", "mcpSlack", "google_drive"]

    for mcp_key in priority_order:
        if mcp_key in ZAPIER_MCPS:
            mcp_config = ZAPIER_MCPS[mcp_key]
            detected_keywords = [kw for kw in mcp_config['keywords'] if kw in message_lower]
            if detected_keywords:
                logger.info(f"🎯 Detected {mcp_config['name']} keywords in message: {detected_keywords}")
                logger.info(f"🔀 Routing to MCP: {mcp_key}")
                return mcp_key
            else:
                logger.debug(f"❌ No {mcp_config['name']} keywords found in message")

    return None


def get_available_zapier_mcps() -> dict:
    """
    Get information about all available Zapier MCPs.

    Returns:
        Dictionary with MCP information for debugging/monitoring
    """
    return {
        mcp_key: {
            "name": config["name"],
            "description": config["description"],
            "keywords": config["keywords"]
        }
        for mcp_key, config in ZAPIER_MCPS.items()
    }

async def process_message(agent: Agent, message: str, image_urls: Optional[List[str]] = None, stream_callback=None) -> str:
    """Runs the agent with the given message and optional image URLs with streaming support, returns the final output."""

    # 🔍 Check if message needs a specific Zapier MCP
    mcp_needed = detect_zapier_mcp_needed(message)

    if mcp_needed:
        mcp_name = ZAPIER_MCPS[mcp_needed]["name"]
        logger.info(f"Message requires {mcp_name}, routing to Zapier Remote MCP with streaming")
        try:
            return await process_message_with_zapier_mcp_streaming(mcp_needed, message, image_urls, stream_callback)
        except Exception as e:
            logger.warning(f"{mcp_name} failed, falling back to regular agent: {e}")
            # Continue to regular agent processing below

    # Generate a trace ID for monitoring the agent's execution flow
    trace_id = gen_trace_id()
    logger.info(f"Starting agent run for message: '{message}' with STREAMING. Trace: https://platform.openai.com/traces/{trace_id}")

    if image_urls:
        logger.info(f"Processing {len(image_urls)} image(s): {image_urls}")

    final_output = "Sorry, I couldn't process that." # Default response
    try:
        # Start tracing for the agent workflow
        with trace(workflow_name="Livia Slack Agent Workflow", trace_id=trace_id):
            # Prepare input with images if provided
            if image_urls:
                # Create input with both text and images for vision processing
                input_content = [
                    {"type": "input_text", "text": message}
                ]
<<<<<<< HEAD

                # Add each image to the input
                for image_url in image_urls:
                    input_content.append({
                        "type": "input_image",
                        "image_url": image_url,
                        "detail": "low"  # Use low detail for cost efficiency
                    })

                input_data = [{
                    "role": "user",
                    "content": input_content
                }]
            else:
                # Text-only input
                input_data = message
=======
>>>>>>> 82126752

                # Add each image to the input
                for image_url in image_urls:
                    input_content.append({
                        "type": "input_image",
                        "image_url": image_url,
                        "detail": "low"  # Use low detail for cost efficiency
                    })

                input_data = [{
                    "role": "user",
                    "content": input_content
                }]
            else:
                # Text-only input
                input_data = message

            # Execute the agent with streaming
            result = Runner.run_streamed(starting_agent=agent, input=input_data)

            # Process streaming events
            full_response = ""
            final_message_output = ""

            async for event in result.stream_events():
                if event.type == "raw_response_event":
                    # Handle raw response events for streaming text
                    if hasattr(event.data, 'type') and event.data.type == "response.output_text.delta":
                        delta_text = getattr(event.data, 'delta', '')
                        if delta_text:
                            full_response += delta_text
                            # Call stream callback if provided
                            if stream_callback:
                                await stream_callback(delta_text, full_response)
                    elif hasattr(event.data, 'type') and event.data.type == "response.completed":
                        logger.info("Agent streaming response completed")
                elif event.type == "run_item_stream_event":
                    # Handle higher-level events like tool calls and message outputs
                    if event.item.type == "tool_call_item":
                        logger.info("-- Tool was called during streaming")
                    elif event.item.type == "tool_call_output_item":
                        logger.info(f"-- Tool output during streaming: {event.item.output}")
                    elif event.item.type == "message_output_item":
                        # Get the final message output
                        message_text = ItemHelpers.text_message_output(event.item)
                        if message_text:
                            final_message_output = message_text
                            # Update full response with complete message if different
                            if message_text != full_response:
                                full_response = message_text
                                if stream_callback:
                                    await stream_callback("", full_response)  # Send complete message
                        logger.info(f"-- Message output during streaming: {message_text}")

            # Use the final message output if available, otherwise use accumulated response
            final_output = final_message_output or full_response or "No response generated."

            logger.info(f"Agent streaming run completed. Final output: '{final_output}'")

    except Exception as e:
        logger.error(f"Error during agent streaming run (trace_id: {trace_id}): {e}", exc_info=True)
        final_output = f"An error occurred while processing your request: {str(e)}"

    # Ensure the output is a string
    return str(final_output)


# Standalone execution part (optional for the article, but good for context)
# async def main_standalone(): ...
# if __name__ == "__main__": ...<|MERGE_RESOLUTION|>--- conflicted
+++ resolved
@@ -104,18 +104,6 @@
             "IMPORTANT: You should ONLY respond in threads where the bot was mentioned in the FIRST message of the thread. "
             "You have access to multiple powerful tools:\n\n"
             "🔍 **Web Search Tool**: Search the internet for current information, news, facts, and answers\n"
-<<<<<<< HEAD
-            "👁️ **Image Vision**: Analyze and describe images uploaded to Slack or provided via URLs\n"
-            "📱 **Slack Tools** (via MCP Server):\n"
-            "  - List channels and users\n"
-            "  - Post messages and reply to threads\n"
-            "  - Add reactions to messages\n"
-            "  - Get channel history and user information\n\n"
-            "**Guidelines:**\n"
-            "- Use web search when you need current information, recent news, or facts you don't know\n"
-            "- When users upload images or send image URLs, analyze them and provide detailed descriptions\n"
-            "- For images, describe what you see including objects, people, text, colors, and context\n"
-=======
             "📄 **File Search Tool**: Search through uploaded documents and files in your knowledge base for relevant information\n"
             "👁️ **Image Vision**: Analyze and describe images uploaded to Slack or provided via URLs\n"
             "🎨 **Image Generation Tool**: Generate high-quality images from text descriptions using gpt-image-1 model\n"
@@ -148,24 +136,14 @@
             "- 🎯 **Keyword Detection**: System detects intent and uses the right integration\n"
             "- 🚨 SECURITY: NEVER use slack_post_message - responses are handled automatically\n"
             "- 🚨 SECURITY: NEVER send messages to channels other than where you were mentioned\n"
->>>>>>> 82126752
             "- Be helpful, concise, and professional in your responses\n"
             "- Ask for clarification if needed\n"
             "- Always cite sources when providing information from web searches\n"
             "- You can help with general questions, provide information, and assist with Slack-related tasks"""
         ),
-<<<<<<< HEAD
-        # Specify the model to use - gpt-4.1-mini for cost efficiency with vision support
-        model="gpt-4.1-mini",
-        # List of tools the agent can use
-        tools=[web_search_tool],
-        # List of MCP servers the agent can use
-        mcp_servers=[slack_server],
-=======
         model="gpt-4.1-mini",
         tools=[web_search_tool, file_search_tool],  # image_generation_tool temporariamente removida - erro tools[2].type
         mcp_servers=mcp_servers,
->>>>>>> 82126752
     )
     servers_info = " and ".join(server_descriptions)
     logger.info(f"Agent '{agent.name}' created with WebSearchTool and access to {servers_info}.")
@@ -577,25 +555,6 @@
                 input_content = [
                     {"type": "input_text", "text": message}
                 ]
-<<<<<<< HEAD
-
-                # Add each image to the input
-                for image_url in image_urls:
-                    input_content.append({
-                        "type": "input_image",
-                        "image_url": image_url,
-                        "detail": "low"  # Use low detail for cost efficiency
-                    })
-
-                input_data = [{
-                    "role": "user",
-                    "content": input_content
-                }]
-            else:
-                # Text-only input
-                input_data = message
-=======
->>>>>>> 82126752
 
                 # Add each image to the input
                 for image_url in image_urls:
