#!/usr/bin/env python3
"""
Slack Socket Mode Server for Livia Chatbot
------------------------------------------
Handles Slack events and manages bot responses with anti-loop protection.
"""

import os
import asyncio
import logging
from typing import Dict, Any, Optional, List

import slack_bolt
from slack_bolt.adapter.socket_mode.aiohttp import AsyncSocketModeHandler
from slack_bolt.app.async_app import AsyncApp
from slack_sdk.web.async_client import AsyncWebClient
import ssl
import certifi
from dotenv import load_dotenv

# Load environment variables from .env file
load_dotenv()

from agent import (
    create_agent,
    process_message,
)
from tools import ImageProcessor, image_generator
from slack_formatter import format_message_for_slack

# --- Logging Setup ---
logging.basicConfig(
    level=logging.INFO, format="%(asctime)s - %(name)s - %(levelname)s - %(message)s"
)
logger = logging.getLogger(__name__)

# Global Variables
# TODO: SLACK_INTEGRATION_POINT - Variáveis globais para integração com Slack
agent = None  # Agente OpenAI principal
agent_lock = asyncio.Lock()  # Lock para concorrência (removido para permitir múltiplos usuários)
processed_messages = set()  # Cache de mensagens processadas
bot_user_id = "U057233T98A"  # ID do bot no Slack - IMPORTANTE para detectar menções

# DEVELOPMENT SECURITY: Whitelist of allowed channels and users
ALLOWED_CHANNELS = {"C059NNLU3E1"}  # Only this specific channel
ALLOWED_USERS = {"U046LTU4TT5"}     # Only this specific user for DMs
ALLOWED_DM_CHANNELS = set()         # Will be populated with DM channel IDs for allowed users

# --- Security Functions ---
async def is_channel_allowed(channel_id: str, user_id: str, app_client) -> bool:
    """
    DEVELOPMENT SECURITY: Check if the channel is allowed for bot responses.
    Only allows specific whitelisted channels and DMs with specific users.
    """
    global ALLOWED_DM_CHANNELS

    # Check if it's the allowed public channel
    if channel_id in ALLOWED_CHANNELS:
        return True

    # Check if it's a DM with an allowed user
    if user_id in ALLOWED_USERS:
        try:
            # Get channel info to check if it's a DM
            channel_info = await app_client.conversations_info(channel=channel_id)
            if channel_info["ok"] and channel_info["channel"]["is_im"]:
                ALLOWED_DM_CHANNELS.add(channel_id)  # Cache DM channel ID
                return True
        except Exception as e:
            logger.error(f"SECURITY: Error checking channel info for {channel_id}: {e}")

    # Check if it's a cached DM channel
    if channel_id in ALLOWED_DM_CHANNELS:
        return True

    logger.warning(f"SECURITY: Channel {channel_id} with user {user_id} - BLOCKED")
    return False

# --- Server Class ---
class SlackSocketModeServer:
    """Handles Slack connection and event processing."""
    def __init__(self):
        """Initializes the server, checks env vars, sets up Bolt App."""
        # Check required environment variables
        required_vars = ["SLACK_BOT_TOKEN", "SLACK_APP_TOKEN"]
        missing_vars = [var for var in required_vars if var not in os.environ]

        if missing_vars:
            raise ValueError(f"Missing required environment variables: {missing_vars}")

        try:
            ssl_context = ssl.create_default_context(cafile=certifi.where())
            logger.info(f"Using CA bundle from certifi: {certifi.where()}")
        except Exception as e:
            logger.error(f"Failed to create SSL context using certifi: {e}", exc_info=True)
            ssl_context = ssl.create_default_context()
            logger.warning("Falling back to default SSL context.")

        async_web_client = AsyncWebClient(
            token=os.environ["SLACK_BOT_TOKEN"],
            ssl=ssl_context
        )

        self.app = AsyncApp(
            client=async_web_client
        )

        self.socket_mode_handler = AsyncSocketModeHandler(
            self.app,
            os.environ["SLACK_APP_TOKEN"]
        )

        # Log security configuration
        logger.info("🔒 DEVELOPMENT SECURITY ENABLED:")
        logger.info(f"   Allowed channels: {ALLOWED_CHANNELS}")
        logger.info(f"   Allowed users for DMs: {ALLOWED_USERS}")
        logger.info("   All other channels/users will be BLOCKED")

        # Set up event handlers
        self._setup_event_handlers()



    # --- Thread History Fetching Method ---
    async def _fetch_thread_history(self, channel_id: str, thread_ts: str) -> Optional[str]:
        """Fetches and formats thread history."""
        try:
            logger.debug(f"Fetching history for thread {channel_id}/{thread_ts}...")

            # Get thread replies
            response = await self.app.client.conversations_replies(
                channel=channel_id,
                ts=thread_ts,
                limit=50  # Limit to last 50 messages
            )

            if not response["ok"]:
                logger.warning(f"Failed to fetch thread history: {response.get('error', 'Unknown error')}")
                return None

            messages = response.get("messages", [])
            if not messages:
                return None

            # Format the thread history
            formatted_history = "Thread History:\n"
            for msg in messages:
                user_id = msg.get("user", "Unknown")
                text = msg.get("text", "")

                # Get user info for better formatting
                try:
                    user_info = await self.app.client.users_info(user=user_id)
                    username = user_info["user"]["display_name"] or user_info["user"]["real_name"] or user_id
                except:
                    username = user_id

                formatted_history += f"[{username}]: {text}\n"

            return formatted_history

        except Exception as e:
            logger.error(f"Error fetching thread history: {e}", exc_info=True)
            return None

    # --- Streaming Message Processing & Response Method ---
    async def _process_and_respond_streaming(
        self, text: str, say: slack_bolt.Say, channel_id: str, thread_ts_for_reply: Optional[str] = None,
        image_urls: Optional[List[str]] = None, audio_files: Optional[List[dict]] = None,
        use_thread_history: bool = True, user_id: str = None
    ):
        """Sends message to agent and posts streaming response to Slack."""
        global agent
        if not agent: # Check if agent is ready
            logger.error("Livia agent not ready.")
            await say(text="Livia is starting up, please wait.", channel=channel_id, thread_ts=thread_ts_for_reply)
            return

        # Store the original channel for validation
        original_channel_id = channel_id

        # Check if channel is allowed
        if not await is_channel_allowed(channel_id, user_id or "unknown", self.app.client):
            return  # Silently ignore unauthorized channels

        if text and any(phrase in text.lower() for phrase in [
            "encontrei o arquivo", "você pode acessá-lo", "estou à disposição",
            "não consegui encontrar", "vou procurar", "aqui está"
        ]):
            logger.info("Detected bot's own response pattern, skipping processing")
            return

        context_input = text

        # Process audio files if any
        if audio_files:
            logger.info(f"Processing {len(audio_files)} audio file(s)...")
            transcriptions = []

            for audio_file in audio_files:
                logger.info(f"Transcribing audio file: {audio_file['name']}")
                transcription = await self._transcribe_audio_file(audio_file)

                if transcription:
                    transcriptions.append(f"🎵 **Áudio '{audio_file['name']}'**: {transcription}")
                    logger.info(f"Audio transcribed: {audio_file['name']} -> {len(transcription)} chars")
                else:
                    transcriptions.append(f"❌ **Erro ao transcrever áudio '{audio_file['name']}'**")
                    logger.warning(f"Failed to transcribe audio: {audio_file['name']}")

            # Combine transcriptions with text
            if transcriptions:
                if text:
                    context_input = f"{text}\n\n" + "\n\n".join(transcriptions)
                else:
                    context_input = "\n\n".join(transcriptions)

        # Use thread history as context if available
        if use_thread_history and thread_ts_for_reply:
            logger.info(f"Fetching history for thread {thread_ts_for_reply}...")
            full_history = await self._fetch_thread_history(channel_id, thread_ts_for_reply)
            if full_history:
                context_input = full_history + f"\n\nLatest message: {context_input}"
            else:
                logger.warning("Failed to fetch thread history.")

        async with agent_lock: # Ensure only one request processed at a time
            try:
                logger.info(f"Processing message via Livia agent with STREAMING...")

                # Check if this is an image generation request
                image_generation_keywords = [
                    "gere uma imagem", "gerar imagem", "criar imagem", "desenhe", "desenhar",
                    "faça uma imagem", "fazer imagem", "generate image", "create image", "draw"
                ]

                is_image_generation = any(keyword in text.lower() for keyword in image_generation_keywords)

                if is_image_generation:
                    logger.info("Detected image generation request")
                    await self._handle_image_generation(text, say, original_channel_id, thread_ts_for_reply)
                    return

                # Process image URLs if any
                processed_image_urls = []
                if image_urls:
                    logger.info(f"Processing {len(image_urls)} images...")
                    processed_image_urls = await ImageProcessor.process_image_urls(image_urls)

                # Post initial message to get message timestamp for updates
                initial_response = await say(text="🤔 Pensando...", channel=original_channel_id, thread_ts=thread_ts_for_reply)
                message_ts = initial_response.get("ts")

                # Streaming callback to update Slack message
                current_text = ""
                last_update_length = 0
                import time
                last_update_time = time.time()

                async def stream_callback(delta_text: str, full_text: str):
                    nonlocal current_text, last_update_length, last_update_time
                    current_text = full_text
                    current_time = time.time()

                    # Update message every 10 characters or every 0.5 seconds, or when complete
                    should_update = (
                        len(current_text) - last_update_length >= 10 or  # Every 10 chars
                        current_time - last_update_time >= 0.5 or        # Every 0.5 seconds
                        not delta_text                                    # When complete
                    )

                    if should_update and current_text:
                        try:
                            # Update the message with current streaming text
                            formatted_text = format_message_for_slack(current_text)
                            await self.app.client.chat_update(
                                channel=original_channel_id,
                                ts=message_ts,
                                text=formatted_text
                            )
                            last_update_length = len(current_text)
                            last_update_time = current_time
                        except Exception as update_error:
                            logger.warning(f"Failed to update streaming message: {update_error}")

                # Delegate processing to the agent with streaming support
                response = await process_message(agent, context_input, processed_image_urls, stream_callback)

                # Final update with complete response
                try:
                    formatted_response = format_message_for_slack(str(response))
                    await self.app.client.chat_update(
                        channel=original_channel_id,
                        ts=message_ts,
                        text=formatted_response
                    )
                except Exception as final_update_error:
                    logger.warning(f"Failed to update final message: {final_update_error}")
                    # Fallback: post new message
                    await say(text=str(response), channel=original_channel_id, thread_ts=thread_ts_for_reply)

                logger.info(f"USER REQUEST: {context_input}")
                formatted_response = format_message_for_slack(str(response))
                logger.info(f"BOT RESPONSE (STREAMING): {formatted_response}")

            except Exception as e:
                logger.error(f"Error during Livia agent streaming processing: {e}", exc_info=True)
                # Try to update the initial message with error
                try:
                    if 'message_ts' in locals():
                        await self.app.client.chat_update(
                            channel=original_channel_id,
                            ts=message_ts,
                            text=f"Sorry, I encountered an error: {str(e)}"
                        )
                    else:
                        await say(text=f"Sorry, I encountered an error: {str(e)}", channel=original_channel_id, thread_ts=thread_ts_for_reply)
                except:
                    await say(text=f"Sorry, I encountered an error: {str(e)}", channel=original_channel_id, thread_ts=thread_ts_for_reply)

    # --- Message Processing & Response Method ---
    async def _process_and_respond(
        self, text: str, say: slack_bolt.Say, channel_id: str, thread_ts_for_reply: Optional[str] = None,
        image_urls: Optional[List[str]] = None, use_thread_history: bool = True, user_id: str = None
    ):
        """Sends message to agent and posts response to Slack."""
        global agent
        if not agent: # Check if agent is ready
            logger.error("Livia agent not ready.")
            await say(text="Livia is starting up, please wait.", channel=channel_id, thread_ts=thread_ts_for_reply)
            return

        # Store the original channel for validation
        original_channel_id = channel_id

        # Check if channel is allowed
        if not await is_channel_allowed(channel_id, user_id or "unknown", self.app.client):
            return  # Silently ignore unauthorized channels

        if text and any(phrase in text.lower() for phrase in [
            "encontrei o arquivo", "você pode acessá-lo", "estou à disposição",
            "não consegui encontrar", "vou procurar", "aqui está"
        ]):
            logger.info("Detected bot's own response pattern, skipping processing")
            return

        context_input = text

        # Use thread history as context if available
        if use_thread_history and thread_ts_for_reply:
            logger.info(f"Fetching history for thread {thread_ts_for_reply}...")
            full_history = await self._fetch_thread_history(channel_id, thread_ts_for_reply)
            if full_history:
                context_input = full_history + f"\n\nLatest message: {text}"
            else:
                logger.warning("Failed to fetch thread history.")

        async with agent_lock: # Ensure only one request processed at a time
            try:
                logger.info(f"Processing message via Livia agent...")

                # Process image URLs if any
                processed_image_urls = []
                if image_urls:
                    logger.info(f"Processing {len(image_urls)} images...")
<<<<<<< HEAD
                    for img_url in image_urls:
                        processed_url = await self._process_slack_image(img_url)
                        if processed_url:
                            processed_image_urls.append(processed_url)
                    logger.info(f"Successfully processed {len(processed_image_urls)} images")

                # Delegate processing to the agent with image support
                response = await process_message(agent, context_input, processed_image_urls)
                # Post the agent's response back to Slack
                await say(text=str(response), channel=channel_id, thread_ts=thread_ts_for_reply)
                logger.info("Livia responded successfully.")
=======
                    processed_image_urls = await ImageProcessor.process_image_urls(image_urls)

                # Delegate processing to the agent with image support (using streaming)
                response = await process_message(agent, context_input, processed_image_urls)

                # Always respond in the original channel
                logger.info(f"USER REQUEST: {context_input}")
                logger.info(f"BOT RESPONSE: {response}")
                formatted_response = format_message_for_slack(str(response))
                await say(text=formatted_response, channel=original_channel_id, thread_ts=thread_ts_for_reply)
>>>>>>> 82126752
            except Exception as e:
                logger.error(f"Error during Livia agent processing: {e}", exc_info=True)
                await say(text=f"Sorry, I encountered an error: {str(e)}", channel=original_channel_id, thread_ts=thread_ts_for_reply)

    def _extract_image_urls(self, event: Dict[str, Any]) -> List[str]:
        """Extract image URLs from Slack event."""
<<<<<<< HEAD
        image_urls = []

        # Check for file uploads
        files = event.get("files", [])
        for file in files:
            if file.get("mimetype", "").startswith("image/"):
                # For Slack uploaded images, we need to use the URL with auth headers
                if "url_private" in file:
                    # Add auth header info to the URL for Slack images
                    slack_image_url = f"{file['url_private']}?token={os.environ.get('SLACK_BOT_TOKEN', '')}"
                    image_urls.append(slack_image_url)
                    logger.info(f"Found uploaded image: {file.get('name', 'unknown')} - {file['url_private']}")

        # Check for image URLs in text (enhanced URL detection)
        text = event.get("text", "")
        import re

        # Pattern for image URLs (more comprehensive)
        url_patterns = [
            r'https?://[^\s<>]+\.(?:jpg|jpeg|png|gif|webp|bmp|tiff)(?:\?[^\s<>]*)?',  # Direct image URLs
            r'https?://[^\s<>]*(?:imgur|flickr|instagram|twitter|facebook)[^\s<>]*',   # Image hosting sites
            r'https?://[^\s<>]*\.(?:com|org|net)/[^\s<>]*\.(?:jpg|jpeg|png|gif|webp)', # Images on websites
        ]

        for pattern in url_patterns:
            found_urls = re.findall(pattern, text, re.IGNORECASE)
            for url in found_urls:
                # Clean up URL (remove trailing punctuation)
                url = re.sub(r'[.,;!?]+$', '', url)
                if url not in image_urls:
                    image_urls.append(url)
                    logger.info(f"Found image URL in text: {url}")

        if image_urls:
            logger.info(f"Total images found: {len(image_urls)}")
=======
        return ImageProcessor.extract_image_urls(event)

    def _extract_audio_files(self, event: dict) -> List[dict]:
        """Extract audio files from Slack event."""
        audio_files = []

        if "files" in event:
            for file in event["files"]:
                mimetype = file.get("mimetype", "")
                filename = file.get("name", "").lower()

                # Check for audio file types supported by OpenAI
                audio_extensions = (".mp3", ".mp4", ".mpeg", ".mpga", ".m4a", ".wav", ".webm", ".ogg", ".flac")
                audio_mimetypes = ("audio/", "video/mp4", "video/mpeg", "video/webm")

                if (any(mimetype.startswith(mt) for mt in audio_mimetypes) or
                    filename.endswith(audio_extensions)):

                    # Check file size (OpenAI limit is 25MB)
                    file_size = file.get("size", 0)
                    if file_size > 25 * 1024 * 1024:  # 25MB in bytes
                        logger.warning(f"Audio file {filename} is too large ({file_size} bytes). Max size is 25MB.")
                        continue

                    audio_files.append({
                        "id": file.get("id"),
                        "name": filename,
                        "mimetype": mimetype,
                        "url_private": file.get("url_private"),
                        "size": file_size
                    })

        return audio_files

    async def _transcribe_audio_file(self, audio_file: dict) -> Optional[str]:
        """Download and transcribe audio file from Slack."""
        try:
            import tempfile
            import aiohttp
            from openai import OpenAI

            # Download the audio file
            headers = {"Authorization": f"Bearer {os.getenv('SLACK_BOT_TOKEN')}"}

            async with aiohttp.ClientSession() as session:
                async with session.get(audio_file["url_private"], headers=headers) as response:
                    if response.status != 200:
                        logger.error(f"Failed to download audio file: {response.status}")
                        return None

                    audio_data = await response.read()

            # Create temporary file for transcription
            with tempfile.NamedTemporaryFile(delete=False, suffix=f".{audio_file['name'].split('.')[-1]}") as temp_file:
                temp_file.write(audio_data)
                temp_file_path = temp_file.name

            try:
                # Transcribe using OpenAI
                client = OpenAI()

                with open(temp_file_path, "rb") as audio_file_obj:
                    transcription = client.audio.transcriptions.create(
                        model="gpt-4o-transcribe",
                        file=audio_file_obj,
                        response_format="text",
                        prompt="Transcreva o áudio em português brasileiro. Mantenha pontuação e formatação adequadas."
                    )

                logger.info(f"Audio transcribed successfully: {len(transcription)} characters")
                return transcription

            finally:
                # Clean up temporary file
                import os as temp_os
                if temp_os.path.exists(temp_file_path):
                    temp_os.unlink(temp_file_path)

        except Exception as e:
            logger.error(f"Error transcribing audio: {e}", exc_info=True)
            return None

    async def _process_slack_image(self, image_url: str) -> Optional[str]:
        """Process Slack private image URL to make it accessible."""
        return await ImageProcessor.process_slack_image(image_url)

    async def _upload_image_to_slack(self, image_path: str, channel_id: str, thread_ts: Optional[str] = None,
                                   title: str = "Generated Image", comment: str = "",
                                   update_message_ts: Optional[str] = None) -> bool:
        """Upload an image file to Slack, optionally updating an existing message."""
        try:
            logger.info(f"Uploading image to Slack: {image_path}")

            if update_message_ts:
                # For progressive updates, upload without comment and update the original message
                response = await self.app.client.files_upload_v2(
                    channel=channel_id,
                    file=image_path,
                    title=title,
                    thread_ts=thread_ts
                )
            else:
                # Regular upload with comment
                response = await self.app.client.files_upload_v2(
                    channel=channel_id,
                    file=image_path,
                    title=title,
                    initial_comment=comment,
                    thread_ts=thread_ts
                )

            if response["ok"]:
                logger.info(f"Image uploaded successfully to Slack: {response['file']['id']}")
                return True
            else:
                logger.error(f"Failed to upload image to Slack: {response.get('error', 'Unknown error')}")
                return False

        except Exception as e:
            logger.error(f"Error uploading image to Slack: {e}", exc_info=True)
            return False

    async def _upload_image_to_slack_with_response(self, image_path: str, channel_id: str, thread_ts: Optional[str] = None,
                                                 title: str = "Generated Image", comment: str = ""):
        """Upload an image file to Slack and return the full response."""
        try:
            logger.info(f"Uploading image to Slack with response: {image_path}")

            # Upload file to Slack
            response = await self.app.client.files_upload_v2(
                channel=channel_id,
                file=image_path,
                title=title,
                initial_comment=comment,
                thread_ts=thread_ts
            )

            if response["ok"]:
                logger.info(f"Image uploaded successfully to Slack: {response['file']['id']}")
                return response
            else:
                logger.error(f"Failed to upload image to Slack: {response.get('error', 'Unknown error')}")
                return None

        except Exception as e:
            logger.error(f"Error uploading image to Slack: {e}", exc_info=True)
            return None

    async def _handle_image_generation(self, text: str, say: slack_bolt.Say, channel_id: str,
                                     thread_ts: Optional[str] = None):
        """Handle image generation requests with streaming support."""
        try:
            logger.info(f"Processing image generation request: {text}")

            # Extract the prompt from the text
            prompt = self._extract_image_prompt(text)
            if not prompt:
                await say(
                    text="❌ Não consegui entender o que você quer que eu desenhe. Tente algo como: 'Gere uma imagem de um gato fofo'",
                    channel=channel_id,
                    thread_ts=thread_ts
                )
                return

            # Post initial message with progress
            initial_response = await say(
                text="🎨 **Iniciando geração de imagem... 0%**\n\n🤖 Processando seu prompt com gpt-image-1...",
                channel=channel_id,
                thread_ts=thread_ts
            )
            message_ts = initial_response.get("ts")

            # Simple text streaming callback for progress updates
            async def image_stream_callback(status_text: str, progress_percent: int = 0):
                try:
                    # Update status message with current progress
                    await self.app.client.chat_update(
                        channel=channel_id,
                        ts=message_ts,
                        text=f"🎨 {status_text} {progress_percent}%"
                    )
                    logger.info(f"Progress update: {status_text} {progress_percent}%")
                except Exception as e:
                    logger.warning(f"Error in image stream callback: {e}")

            # Generate image with streaming
            result = await image_generator.generate_image(
                prompt=prompt,
                size="auto",
                quality="auto",
                format="png",
                stream_callback=image_stream_callback
            )

            if result["success"]:
                if "image_path" in result:
                    # Upload final image with simple title
                    file_id = f"img_{int(__import__('time').time())}"  # Simple timestamp-based ID
                    final_image_response = await self._upload_image_to_slack_with_response(
                        result["image_path"],
                        channel_id,
                        thread_ts,
                        title=file_id,
                        comment=""  # No comment needed
                    )

                    if final_image_response and final_image_response.get("ok"):
                        # Just remove the status message - image speaks for itself
                        await self.app.client.chat_delete(
                            channel=channel_id,
                            ts=message_ts
                        )
                        logger.info(f"Final image uploaded successfully: {final_image_response['file']['id']}")
                    else:
                        await self.app.client.chat_update(
                            channel=channel_id,
                            ts=message_ts,
                            text="❌ Erro ao fazer upload da imagem"
                        )

                    # Clean up temporary file
                    image_generator.cleanup_temp_file(result["image_path"])
                else:
                    # Case where no image was generated
                    await self.app.client.chat_update(
                        channel=channel_id,
                        ts=message_ts,
                        text="❌ Erro: Nenhuma imagem foi gerada"
                    )

            else:
                await self.app.client.chat_update(
                    channel=channel_id,
                    ts=message_ts,
                    text=f"❌ Erro ao gerar imagem: {result.get('error', 'Erro desconhecido')}"
                )

        except Exception as e:
            logger.error(f"Error in image generation: {e}", exc_info=True)
            await say(
                text=f"❌ Erro ao gerar imagem: {str(e)}",
                channel=channel_id,
                thread_ts=thread_ts
            )

    def _extract_image_prompt(self, text: str) -> Optional[str]:
        """Extract the image prompt from user text."""
        import re
>>>>>>> 82126752

        # Remove common prefixes
        text = text.strip()

        # Patterns to remove
        patterns = [
            r'^gere?\s+uma?\s+imagem\s+(de\s+|do\s+|da\s+)?',
            r'^criar?\s+uma?\s+imagem\s+(de\s+|do\s+|da\s+)?',
            r'^faça?\s+uma?\s+imagem\s+(de\s+|do\s+|da\s+)?',
            r'^fazer?\s+uma?\s+imagem\s+(de\s+|do\s+|da\s+)?',
            r'^desenhe?\s+(uma?\s+)?',
            r'^desenhar?\s+(uma?\s+)?',
            r'^generate\s+an?\s+image\s+(of\s+)?',
            r'^create\s+an?\s+image\s+(of\s+)?',
            r'^draw\s+(an?\s+)?'
        ]

        for pattern in patterns:
            text = re.sub(pattern, '', text, flags=re.IGNORECASE).strip()

        # If there's still text left, that's our prompt
        if text:
            return text

        return None

    async def _process_slack_image(self, image_url: str) -> Optional[str]:
        """Process Slack private image URL to make it accessible."""
        try:
            if "files.slack.com" in image_url:
                # For Slack images, we need to download and convert to base64
                import aiohttp
                import base64

                headers = {
                    "Authorization": f"Bearer {os.environ.get('SLACK_BOT_TOKEN', '')}"
                }

                async with aiohttp.ClientSession() as session:
                    async with session.get(image_url, headers=headers) as response:
                        if response.status == 200:
                            image_data = await response.read()
                            # Convert to base64 data URL
                            content_type = response.headers.get('content-type', 'image/jpeg')
                            base64_image = base64.b64encode(image_data).decode('utf-8')
                            return f"data:{content_type};base64,{base64_image}"
                        else:
                            logger.error(f"Failed to download Slack image: {response.status}")
                            return None
            else:
                # For external URLs, return as-is
                return image_url

        except Exception as e:
            logger.error(f"Error processing image URL {image_url}: {e}")
            return None

    async def _is_thread_started_with_mention(self, channel_id: str, thread_ts: str) -> bool:
        """Check if a thread was started with a mention to Livia."""
        try:
            # Get the first message of the thread
            response = await self.app.client.conversations_replies(
                channel=channel_id,
                ts=thread_ts,
                limit=1,
                oldest=thread_ts
            )

            if not response["ok"] or not response.get("messages"):
                return False

            first_message = response["messages"][0]
            text = first_message.get("text", "")

            # Check if the first message mentions the bot
            try:
                auth_response = await self.app.client.auth_test()
                current_bot_id = auth_response["user_id"]
                return f"<@{current_bot_id}>" in text
            except Exception as e:
                logger.error(f"Error getting bot user ID for thread check: {e}")
                # Fallback: check for any mention pattern
                import re
                return bool(re.search(r'<@[A-Z0-9]+>', text))

        except Exception as e:
            logger.error(f"Error checking thread start: {e}", exc_info=True)
            return False


    # --- Event Handler Setup ---
    def _setup_event_handlers(self):
        """Sets up handlers for 'message' and 'app_mention' events."""

        @self.app.event("message")
        async def handle_message_events(body: Dict[str, Any], say: slack_bolt.Say):
            """
            SLACK_INTEGRATION_POINT - Handler principal para mensagens do Slack

            Lógica atual:
            - Só responde em threads que começaram com menção ao bot
            - Processa áudio automaticamente
            - Aplica filtros de segurança (canais/usuários permitidos)

            TODO: Aqui é onde o agente processa mensagens do Slack
            """
            event = body.get("event", {})


            # Check if message has audio files even if text is empty
            audio_files = self._extract_audio_files(event)
            text = event.get("text", "").strip()

            # Skip bot messages or messages from the bot itself
            if (event.get("bot_id") or event.get("user") == bot_user_id):
                logger.info("Ignoring bot message or message from bot itself")
                return

            # Skip if no text AND no audio files
            if not text and not audio_files:
                logger.info("Ignoring message with no text and no audio files")
                return

            # DEVELOPMENT SECURITY: Early channel validation
            channel_id = event.get("channel")
            user_id = event.get("user")
            if not await is_channel_allowed(channel_id, user_id, self.app.client):
                logger.warning(f"SECURITY: Blocked message event from unauthorized channel {channel_id}")
                return

            text = event.get("text", "").strip()
            thread_ts = event.get("thread_ts")

            logger.info(f"Message: '{text}', Channel: {channel_id}, Thread: {thread_ts}")

            # Check if this is a mention in the message text (fallback detection)
            is_mention_in_text = f"<@{bot_user_id}>" in text

            # Skip mentions in message events - they'll be handled by app_mention
            if is_mention_in_text:
                logger.info("Mention detected in message event, will be handled by app_mention event")
                return

            # Process thread replies, direct messages, OR mentions in text
            if not thread_ts and event.get("channel_type") != "im" and not is_mention_in_text:
                logger.info("Not a thread reply, DM, or mention - ignoring")
                return

            # Now check for duplicates only for messages we will actually process
            message_id = f"{event.get('channel')}_{event.get('ts')}"
            if message_id in processed_messages:
                logger.info(f"Message {message_id} already processed, skipping")
                return
            processed_messages.add(message_id)

            if len(processed_messages) > 100:
                processed_messages.clear()

            # For DMs, always process. For threads, check if started with mention
            should_process = False
            if event.get("channel_type") == "im":
                logger.info("Direct message, processing...")
                should_process = True
            elif thread_ts and await self._is_thread_started_with_mention(channel_id, thread_ts):
                logger.info("Thread started with mention, processing...")
                should_process = True
            else:
                logger.info("Thread did not start with mention, ignoring")

            if should_process:
                image_urls = self._extract_image_urls(event)
                audio_files = self._extract_audio_files(event)
                await self._process_and_respond_streaming(
                    text=text,
                    say=say,
                    channel_id=channel_id,
                    thread_ts_for_reply=thread_ts,
                    image_urls=image_urls,
                    audio_files=audio_files,
                    user_id=event.get("user")
                )

        @self.app.event("app_mention")
        async def handle_app_mentions(body: Dict[str, Any], say: slack_bolt.Say):
            """
            SLACK_INTEGRATION_POINT - Handler para menções diretas ao bot (@livia)

            Lógica atual:
            - Detecta quando o bot é mencionado
            - Inicia nova thread ou responde em thread existente
            - Remove a menção do texto antes de processar

            TODO: Ponto principal onde o bot é "chamado" pelo usuário
            """
            event = body.get("event", {})


            if event.get("user") == "U057233T98A":  # Bot user ID
                logger.info("Ignoring app mention from bot itself")
                return

            # DEVELOPMENT SECURITY: Early channel validation
            channel_id = event.get("channel")
            user_id = event.get("user")
            if not await is_channel_allowed(channel_id, user_id, self.app.client):
                logger.warning(f"SECURITY: Blocked app mention from unauthorized channel {channel_id}")
                return

            # Create unique ID for this mention to prevent duplicates (same format as message events)
            message_id = f"{event.get('channel')}_{event.get('ts')}"

            # Check if we already processed this specific message
            if message_id in processed_messages:
                logger.info(f"Mention {message_id} already processed, skipping")
                return

            text = event.get("text", "").strip()
            thread_ts = event.get("thread_ts") or event.get("ts")  # Use message ts if no thread

            logger.info(f"App mention - Text: '{text}', Channel: {channel_id}, Thread: {thread_ts}")

            # Remove the mention from the text
            try:
                auth_response = await self.app.client.auth_test()
                current_bot_id = auth_response["user_id"]
                text = text.replace(f"<@{current_bot_id}>", "").strip()
                logger.info(f"Cleaned text after removing mention: '{text}'")
            except Exception as e:
                logger.error(f"Error getting bot user ID: {e}")
                # Fallback: try to remove any mention pattern
                import re
                text = re.sub(r'<@[A-Z0-9]+>', '', text).strip()
                logger.info(f"Fallback cleaned text: '{text}'")

            # Check for audio files even if no text
            image_urls = self._extract_image_urls(event)
            audio_files = self._extract_audio_files(event)

            # If no text but has audio files, set a default message
            if not text and audio_files:
                text = "🎵 Processando áudio..."
            elif not text:
                text = "Hello! How can I help you?"

            logger.info(f"Processing mention with text: '{text}', audio files: {len(audio_files)}")

            # Mark this mention as processed BEFORE processing to prevent duplicates
            processed_messages.add(message_id)

            # Clean up old processed messages to prevent memory issues
            if len(processed_messages) > 100:
                processed_messages.clear()
                logger.info("Cleared processed messages cache")

            await self._process_and_respond_streaming(
                text=text,
                say=say,
                channel_id=channel_id,
                thread_ts_for_reply=thread_ts,
                image_urls=image_urls,
                audio_files=audio_files,
                use_thread_history=False,  # Don't use history for initial mentions
                user_id=event.get("user")
            )

        @self.app.event("file_shared")
        async def handle_file_shared_events(body: Dict[str, Any]):
            """Handle file shared events - acknowledge to prevent warnings."""
            logger.info("File shared event acknowledged")

        @self.app.event("app_home_opened")
        async def handle_app_home_opened_events(body: Dict[str, Any]):
            """Handle app home opened events - acknowledge to prevent warnings."""
            logger.info("App home opened event acknowledged")

        @self.app.event("file_change")
        async def handle_file_change_events(body: Dict[str, Any]):
            """Handle file change events - acknowledge to prevent warnings."""
            logger.info("File change event acknowledged")

        @self.app.event("reaction_added")
        async def handle_reaction_added_events(body: Dict[str, Any]):
            """Handle reaction added events - acknowledge to prevent warnings."""
            logger.debug("Reaction added event acknowledged")

    # --- Server Start Method ---
    async def start(self):
        """Starts the Socket Mode server asynchronously."""
        logger.info("Starting Slack Socket Mode server (async)...")
        await self.socket_mode_handler.start_async()

# --- Agent Initialization and Cleanup Functions ---
async def initialize_agent():
    """Initializes the Livia agent (without MCP Slack local - using direct API)."""
    global agent

    logger.info("Initializing Livia Agent (using direct Slack API)...")

    try:
        # Create the agent (sem MCP Slack local)
        agent = await create_agent()
        logger.info("Livia agent successfully initialized.")

    except Exception as e:
        logger.error(f"Failed to initialize agent: {e}", exc_info=True)
        await cleanup_agent()
        raise

async def cleanup_agent():
    """Cleans up the agent resources."""
    global agent

    logger.info("Cleaning up Livia agent resources...")

    # TODO: SLACK_INTEGRATION_POINT - Se precisar de cleanup específico do Slack, adicionar aqui
    # Exemplo: fechar conexões, limpar cache, etc.

    agent = None
    logger.info("Agent cleanup completed.")

# --- Main Execution Logic ---
async def async_main():
    """Main asynchronous entry point."""
    logger.info("Starting Livia Slack Chatbot...")

    # Check required environment variables
    required_vars = ["SLACK_BOT_TOKEN", "SLACK_APP_TOKEN", "SLACK_TEAM_ID", "OPENAI_API_KEY"]
    missing_vars = [var for var in required_vars if var not in os.environ]

    if missing_vars:
        logger.error(f"Missing required environment variables: {missing_vars}")
        return

    try:
        # Initialize the agent
        await initialize_agent()

        # Create and start the Slack server
        server = SlackSocketModeServer()
        await server.start()

    except KeyboardInterrupt:
        logger.info("Received interrupt signal, shutting down...")
    except Exception as e:
        logger.error(f"Error in main execution: {e}", exc_info=True)
    finally:
        # Clean up resources
        await cleanup_agent()
        logger.info("Livia Slack Chatbot shutdown complete.")

def main():
    """Main synchronous entry point."""
    try:
        asyncio.run(async_main())
    except KeyboardInterrupt:
        logger.info("Shutdown requested by user.")
    except Exception as e:
        logger.error(f"Fatal error: {e}", exc_info=True)

if __name__ == "__main__":
    main()<|MERGE_RESOLUTION|>--- conflicted
+++ resolved
@@ -363,19 +363,6 @@
                 processed_image_urls = []
                 if image_urls:
                     logger.info(f"Processing {len(image_urls)} images...")
-<<<<<<< HEAD
-                    for img_url in image_urls:
-                        processed_url = await self._process_slack_image(img_url)
-                        if processed_url:
-                            processed_image_urls.append(processed_url)
-                    logger.info(f"Successfully processed {len(processed_image_urls)} images")
-
-                # Delegate processing to the agent with image support
-                response = await process_message(agent, context_input, processed_image_urls)
-                # Post the agent's response back to Slack
-                await say(text=str(response), channel=channel_id, thread_ts=thread_ts_for_reply)
-                logger.info("Livia responded successfully.")
-=======
                     processed_image_urls = await ImageProcessor.process_image_urls(image_urls)
 
                 # Delegate processing to the agent with image support (using streaming)
@@ -386,50 +373,12 @@
                 logger.info(f"BOT RESPONSE: {response}")
                 formatted_response = format_message_for_slack(str(response))
                 await say(text=formatted_response, channel=original_channel_id, thread_ts=thread_ts_for_reply)
->>>>>>> 82126752
             except Exception as e:
                 logger.error(f"Error during Livia agent processing: {e}", exc_info=True)
                 await say(text=f"Sorry, I encountered an error: {str(e)}", channel=original_channel_id, thread_ts=thread_ts_for_reply)
 
     def _extract_image_urls(self, event: Dict[str, Any]) -> List[str]:
         """Extract image URLs from Slack event."""
-<<<<<<< HEAD
-        image_urls = []
-
-        # Check for file uploads
-        files = event.get("files", [])
-        for file in files:
-            if file.get("mimetype", "").startswith("image/"):
-                # For Slack uploaded images, we need to use the URL with auth headers
-                if "url_private" in file:
-                    # Add auth header info to the URL for Slack images
-                    slack_image_url = f"{file['url_private']}?token={os.environ.get('SLACK_BOT_TOKEN', '')}"
-                    image_urls.append(slack_image_url)
-                    logger.info(f"Found uploaded image: {file.get('name', 'unknown')} - {file['url_private']}")
-
-        # Check for image URLs in text (enhanced URL detection)
-        text = event.get("text", "")
-        import re
-
-        # Pattern for image URLs (more comprehensive)
-        url_patterns = [
-            r'https?://[^\s<>]+\.(?:jpg|jpeg|png|gif|webp|bmp|tiff)(?:\?[^\s<>]*)?',  # Direct image URLs
-            r'https?://[^\s<>]*(?:imgur|flickr|instagram|twitter|facebook)[^\s<>]*',   # Image hosting sites
-            r'https?://[^\s<>]*\.(?:com|org|net)/[^\s<>]*\.(?:jpg|jpeg|png|gif|webp)', # Images on websites
-        ]
-
-        for pattern in url_patterns:
-            found_urls = re.findall(pattern, text, re.IGNORECASE)
-            for url in found_urls:
-                # Clean up URL (remove trailing punctuation)
-                url = re.sub(r'[.,;!?]+$', '', url)
-                if url not in image_urls:
-                    image_urls.append(url)
-                    logger.info(f"Found image URL in text: {url}")
-
-        if image_urls:
-            logger.info(f"Total images found: {len(image_urls)}")
-=======
         return ImageProcessor.extract_image_urls(event)
 
     def _extract_audio_files(self, event: dict) -> List[dict]:
@@ -678,7 +627,6 @@
     def _extract_image_prompt(self, text: str) -> Optional[str]:
         """Extract the image prompt from user text."""
         import re
->>>>>>> 82126752
 
         # Remove common prefixes
         text = text.strip()
@@ -705,37 +653,6 @@
 
         return None
 
-    async def _process_slack_image(self, image_url: str) -> Optional[str]:
-        """Process Slack private image URL to make it accessible."""
-        try:
-            if "files.slack.com" in image_url:
-                # For Slack images, we need to download and convert to base64
-                import aiohttp
-                import base64
-
-                headers = {
-                    "Authorization": f"Bearer {os.environ.get('SLACK_BOT_TOKEN', '')}"
-                }
-
-                async with aiohttp.ClientSession() as session:
-                    async with session.get(image_url, headers=headers) as response:
-                        if response.status == 200:
-                            image_data = await response.read()
-                            # Convert to base64 data URL
-                            content_type = response.headers.get('content-type', 'image/jpeg')
-                            base64_image = base64.b64encode(image_data).decode('utf-8')
-                            return f"data:{content_type};base64,{base64_image}"
-                        else:
-                            logger.error(f"Failed to download Slack image: {response.status}")
-                            return None
-            else:
-                # For external URLs, return as-is
-                return image_url
-
-        except Exception as e:
-            logger.error(f"Error processing image URL {image_url}: {e}")
-            return None
-
     async def _is_thread_started_with_mention(self, channel_id: str, thread_ts: str) -> bool:
         """Check if a thread was started with a mention to Livia."""
         try:
